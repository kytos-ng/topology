"""TopoController."""

<<<<<<< HEAD
=======
# pylint: disable=invalid-name
>>>>>>> cf2a58d7
from datetime import datetime
from threading import Lock
from typing import List, Optional, Tuple

import pymongo
from pymongo.collection import ReturnDocument
from pymongo.errors import AutoReconnect
from pymongo.operations import UpdateOne
from tenacity import retry_if_exception_type, stop_after_attempt, wait_random

from kytos.core import log
from kytos.core.db import Mongo
from napps.kytos.topology.db.models import (InterfaceDetailDoc, LinkDoc,
                                            SwitchDoc)
<<<<<<< HEAD
from napps.kytos.topology.retry import before_fn, for_all_methods, retries


@for_all_methods(
    retries,
    stop=stop_after_attempt(3),
    wait=wait_random(min=0.1, max=1),
    before_sleep=before_fn,
    retry=retry_if_exception_type((AutoReconnect,)),
)
=======


>>>>>>> cf2a58d7
class TopoController:
    """TopoController."""

    def __init__(self, get_mongo=lambda: Mongo()) -> None:
        """Constructor of TopoController."""
        self.mongo = get_mongo()
        self.db_client = self.mongo.client
        self.db = self.db_client[self.mongo.db_name]
        self.interface_details_lock = Lock()

    def bootstrap_indexes(self) -> None:
        """Bootstrap all topology related indexes."""
        index_tuples = [
            ("switches", [("interfaces.id", pymongo.ASCENDING)]),
            ("links", [("endpoints.id", pymongo.ASCENDING)]),
        ]
        for collection, keys in index_tuples:
            if self.mongo.bootstrap_index(collection, keys):
                log.info(
                    f"Created DB index {keys}, " f"collection: {collection})"
                )

    def get_topology(self) -> dict:
        """Get topology from DB."""
        switches = self.get_switches()
        links = self.get_links()
        return {"topology": {**links, **switches}}

    def get_switches(self) -> dict:
        """Get switches from DB."""
        switches = self.db.switches.aggregate(
            [
                {"$sort": {"_id": 1}},
                {"$project": SwitchDoc.projection()},
            ]
        )
        return {"switches": {value["id"]: value for value in switches}}

    def get_links(self) -> dict:
        """Get links from DB."""
        links = self.db.links.aggregate(
            [
                {"$sort": {"_id": 1}},
                {"$project": LinkDoc.projection()},
            ]
        )
        return {"links": {value["id"]: value for value in links}}

    def get_interfaces(self) -> dict:
        """Get interfaces from DB."""
        interfaces = self.db.switches.aggregate(
            [
                {"$sort": {"_id": 1}},
                {"$project": {"interfaces": 1, "_id": 0}},
                {"$unwind": "$interfaces"},
                {"$replaceRoot": {"newRoot": "$interfaces"}},
            ]
        )
        return {"interfaces": {value["id"]: value for value in interfaces}}

    @staticmethod
    def _set_updated_at(update_expr: dict) -> None:
        """Set updated_at on $set expression."""
        if "$set" in update_expr:
            update_expr["$set"].update({"updated_at": datetime.utcnow()})
        else:
            update_expr.update({"$set": {"updated_at": datetime.utcnow()}})

    def _update_switch(self, dpid: str, update_expr: dict) -> Optional[dict]:
        """Try to find one switch and update it given an update expression."""
        self._set_updated_at(update_expr)
        return self.db.switches.find_one_and_update({"_id": dpid}, update_expr)

    def upsert_switch(self, dpid: str, switch_dict: dict) -> Optional[dict]:
        """Update or insert switch."""
        utc_now = datetime.utcnow()
        model = SwitchDoc(
            **{**switch_dict, **{"_id": dpid, "updated_at": utc_now}}
        )
        updated = self.db.switches.find_one_and_update(
            {"_id": dpid},
            {
                "$set": model.dict(exclude={"inserted_at"}),
                "$setOnInsert": {"inserted_at": utc_now},
            },
            return_document=ReturnDocument.AFTER,
            upsert=True,
        )
        return updated

    def enable_switch(self, dpid: str) -> Optional[dict]:
        """Try to find one switch and enable it."""
        return self._update_switch(dpid, {"$set": {"enabled": True}})

    def deactivate_switch(self, dpid: str) -> Optional[dict]:
        """Try to find one switch and deactivate it."""
        return self._update_switch(dpid, {"$set": {"active": False}})

    def disable_switch(self, dpid: str) -> Optional[dict]:
        """Try to find one switch and disable it."""
        return self._update_switch(
            dpid, {"$set": {"enabled": False, "interfaces.$[].enabled": False}}
        )

    def add_switch_metadata(self, dpid: str, metadata: dict) -> Optional[dict]:
        """Try to find a switch and add to its metadata."""
        update_expr = {
            "$set": {f"metadata.{k}": v for k, v in metadata.items()}
        }
        return self._update_switch(dpid, update_expr)

    def delete_switch_metadata_key(
        self, dpid: str, key: str
    ) -> Optional[dict]:
        """Try to find a switch and delete a metadata key."""
        return self._update_switch(dpid, {"$unset": {f"metadata.{key}": ""}})

    def enable_interface(self, interface_id: str) -> Optional[dict]:
        """Try to enable one interface and its embedded object on links."""
        return self._update_interface(
            interface_id, {"$set": {"enabled": True}}
        )

    def disable_interface(self, interface_id: str) -> Optional[dict]:
        """Try to disable one interface and its embedded object on links."""
        return self._update_interface(
            interface_id, {"$set": {"enabled": False}}
        )

    def activate_interface(self, interface_id: str) -> Optional[dict]:
        """Try to activate one interface."""
        return self._update_interface(interface_id, {"$set": {"active": True}})

    def deactivate_interface(self, interface_id: str) -> Optional[dict]:
        """Try to deactivate one interface."""
        return self._update_interface(
            interface_id, {"$set": {"active": False}}
        )

    def enable_interface_lldp(self, interface_id: str) -> Optional[dict]:
        """Try to enable LLDP one interface."""
        return self._update_interface(interface_id, {"$set": {"lldp": True}})

    def disable_interface_lldp(self, interface_id: str) -> Optional[dict]:
        """Try to disable LLDP one interface."""
        return self._update_interface(interface_id, {"$set": {"lldp": False}})

    def add_interface_metadata(
        self, interface_id: str, metadata: dict
    ) -> Optional[dict]:
        """Try to find an interface and add to its metadata."""
        update_expr = {
            "$set": {f"metadata.{k}": v for k, v in metadata.items()}
        }
        return self._update_interface(interface_id, update_expr)

    def delete_interface_metadata_key(
        self, interface_id: str, key: str
    ) -> Optional[dict]:
        """Try to find an interface and delete a metadata key."""
        return self._update_interface(
            interface_id, {"$unset": {f"metadata.{key}": ""}}
        )

    def _update_interface(
        self, interface_id: str, update_expr: dict
    ) -> Optional[dict]:
        """Try to update one interface and its embedded object on links."""
        self._set_updated_at(update_expr)
        interfaces_expression = {}
        for operator, values in update_expr.items():
            interfaces_expression[operator] = {
                f"interfaces.$.{k}": v for k, v in values.items()
            }
        return self.db.switches.find_one_and_update(
            {"interfaces.id": interface_id},
            interfaces_expression,
            return_document=ReturnDocument.AFTER,
        )

    def upsert_link(self, link_id: str, link_dict: dict) -> dict:
        """Update or insert a Link."""
        utc_now = datetime.utcnow()

        endpoint_a = link_dict.get("endpoint_a")
        endpoint_b = link_dict.get("endpoint_b")
        model = LinkDoc(
            **{
                **link_dict,
                **{
                    "updated_at": utc_now,
                    "_id": link_id,
                    "endpoints": [endpoint_a, endpoint_b],
                },
            }
        )
        updated = self.db.links.find_one_and_update(
            {"_id": link_id},
            {
                "$set": model.dict(exclude={"inserted_at"}),
                "$setOnInsert": {"inserted_at": utc_now},
            },
            return_document=ReturnDocument.AFTER,
            upsert=True,
        )
        self.db.switches.find_one_and_update(
            {"interfaces.id": endpoint_a},
            {
                "$set": {
                    "interfaces.$.link_id": link_id,
                    "interfaces.$.link_side": "endpoint_a",
                    "updated_at": utc_now,
                }
            },
        )
        self.db.switches.find_one_and_update(
            {"interfaces.id": endpoint_b},
            {
                "$set": {
                    "interfaces.$.link_id": link_id,
                    "interfaces.$.link_side": "endpoint_b",
                    "updated_at": utc_now,
                }
            },
        )
        return updated

    def _update_link(self, link_id: str, update_expr: dict) -> Optional[dict]:
        """Try to find one link and update it given an update expression."""
        self._set_updated_at(update_expr)
        return self.db.links.find_one_and_update({"_id": link_id}, update_expr)

    def enable_link(self, link_id: str) -> Optional[dict]:
        """Try to find one link and enable it."""
        return self._update_link(link_id, {"$set": {"enabled": True}})

    def disable_link(self, link_id: str) -> Optional[dict]:
        """Try to find one link and disable it."""
        return self._update_link(link_id, {"$set": {"enabled": False}})

    def add_link_metadata(
        self, link_id: str, metadata: dict
    ) -> Optional[dict]:
        """Try to find link and add to its metadata."""
        update_expr = {
            "$set": {f"metadata.{k}": v for k, v in metadata.items()}
        }
        return self._update_link(link_id, update_expr)

    def delete_link_metadata_key(
        self, link_id: str, key: str
    ) -> Optional[dict]:
        """Try to find a link and delete a metadata key."""
        return self._update_link(link_id, {"$unset": {f"metadata.{key}": ""}})

    def bulk_upsert_interface_details(
        self, ids_details: List[Tuple[str, dict]]
    ) -> Optional[dict]:
        """Update or insert interfaces details."""
        utc_now = datetime.utcnow()
        ops = []
        for _id, detail_dict in ids_details:
            ops.append(
                UpdateOne(
                    {"_id": _id},
                    {
                        "$set": InterfaceDetailDoc(
                            **{
                                **detail_dict,
                                **{
                                    "updated_at": utc_now,
                                    "_id": _id,
                                },
                            }
                        ).dict(exclude={"inserted_at"}),
                        "$setOnInsert": {"inserted_at": utc_now},
                    },
                    upsert=True,
                ),
            )

        with self.interface_details_lock:
            with self.db_client.start_session() as session:
                with session.start_transaction():
                    return self.db.interface_details.bulk_write(
                        ops, ordered=False, session=session
                    )

    def get_interfaces_details(
        self, interface_ids: List[str]
    ) -> Optional[dict]:
        """Try to get interfaces details given a list of interface ids."""
        return self.db.interface_details.aggregate(
            [
                {"$match": {"_id": {"$in": interface_ids}}},
            ]
        )<|MERGE_RESOLUTION|>--- conflicted
+++ resolved
@@ -1,9 +1,6 @@
 """TopoController."""
 
-<<<<<<< HEAD
-=======
 # pylint: disable=invalid-name
->>>>>>> cf2a58d7
 from datetime import datetime
 from threading import Lock
 from typing import List, Optional, Tuple
@@ -18,7 +15,6 @@
 from kytos.core.db import Mongo
 from napps.kytos.topology.db.models import (InterfaceDetailDoc, LinkDoc,
                                             SwitchDoc)
-<<<<<<< HEAD
 from napps.kytos.topology.retry import before_fn, for_all_methods, retries
 
 
@@ -29,10 +25,6 @@
     before_sleep=before_fn,
     retry=retry_if_exception_type((AutoReconnect,)),
 )
-=======
-
-
->>>>>>> cf2a58d7
 class TopoController:
     """TopoController."""
 
@@ -52,7 +44,8 @@
         for collection, keys in index_tuples:
             if self.mongo.bootstrap_index(collection, keys):
                 log.info(
-                    f"Created DB index {keys}, " f"collection: {collection})"
+                    f"Created DB index {keys}, "
+                    f"collection: {collection})"
                 )
 
     def get_topology(self) -> dict:
