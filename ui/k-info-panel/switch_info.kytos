<template>
    <k-accordion>
      <k-button :on_click="bt_state_toggle" :title="next_state"></k-button>
      <k-accordion-item title="Usage Radar" v-if="this.metadata.id">
        <k-switch-radar :dpid="metadata.id" :showGrid="true" :showAxis="true" :showLabels="true" :showLegend="false"></k-switch-radar>
      </k-accordion-item>
      <k-accordion-item title="Basic Details">
          <k-property-panel>
              <k-property-panel-item :name="key" :value="value" :key="key" v-if="content" v-for="(value, key) in this.metadata"></k-property-panel-item>
          </k-property-panel>
      </k-accordion-item>
      <k-accordion-item title="Custom Properties" v-if="this.custom_properties">
          <k-property-panel>
              <k-property-panel-item :name="key" :value="value" v-if="content" :key="key" v-for="(value, key) in this.custom_properties"></k-property-panel-item>
          </k-property-panel>
      </k-accordion-item>
      <k-accordion-item title="Interfaces" v-if="this.interfaces">
         <k-interface :interface_id="interface.id" :name="interface.name" :port_number="interface.port_number" :mac="interface.mac" 
                      :speed="interface.speed" :key="interface.name" v-for="interface in this.interfaces">
         </k-interface>
      </k-accordion-item>
      <k-accordion-item title="Flows" v-if="this.flows">
         <k-flow :content="flow" :key="flow.id" v-for="flow in this.flows"></k-flow>
      </k-accordion-item>
      <k-accordion-item title="Links" v-if="this.table_link_body.length > 0">
        <div class="link-table">
          <table id="link-table-id">
            <thead>
              <tr v-for="header in this.table_link_header">
                <th>{{header}}</th>
              </tr>
            </thead>
            <tbody>
              <tr v-for="link in this.table_link_body"
                @click="rowClicked(link)">
                <td v-if="link.metadata.link_name !== undefined && link.metadata.link_name.length !== 0">{{link.metadata.link_name}}</td>
                <td v-else>{{link.id}}</td>
              </tr>
            </tbody>
          </table>
        </div>
      </k-accordion-item>
    </k-accordion>
</template>

<script>
 module.exports = {
   props: ["content"],
   data () {
     return {
       table_link_header: ['Links'],
       table_link_body: [],
       next_state: '',
       display: false,
       metadata: {'enabled': '',
                  'active': '',
                  'id': '',
                  'name': '',
                  'dpid': '',
                  'connection': '',
                  'ofp_version': '',
                  'manufacturer': '',
                  'serial': '',
                  'hardware': '',
                  'software': '',},
       interfaces: [],
       custom_properties: {},
       flows: [],
       links: [],
       headers: ['Links'],
     }
   },
   methods: {
     update_switch_content () {
       if(this.content === undefined) return
       this.interfaces = this.content.interfaces
       
       this.custom_properties = this.content.custom_properties
       var self = this
       Object.keys(this.metadata).forEach(function (key) {
         let value = self.content[key]
         self.metadata[key] = String(value)
       });
       this.get_flows()
       this.get_links()
       this.get_enabled_value()
     },
     get_links_success(data){
       this.links = data['topology']['links']
       this.table_link_body = []
       var id = ""
       for (interface in this.interfaces){
         id = this.interfaces[interface].link
  
         if (id != ""){
          this.table_link_body.push(this.links[id])
         }
       }
     },
     get_links_failure(data){
       let notification = {
         icon: 'gear',
         title: 'Could not reach links data (' + data.status + '):',
         description: data.responseJSON.description,
       }
       this.$kytos.$emit("setNotification", notification);
     },
     get_links(){
       var self = this
       let request = $.ajax({
                      async: true,
                      dataType: "json",
                      url: this.$kytos_server_api + "kytos/topology/v3/",})
       request.done(this.get_links_success)
       request.fail(this.get_links_failure)
     },
     get_flows() {
       var dpid = this.metadata.dpid
       var endpoint = this.$kytos_server_api + "kytos/flow_manager/v2/flows/" + dpid
       var self = this
       window.d3.json(endpoint, function(error, result) {
         self.flows = result[dpid].flows
       })
     },
<<<<<<< HEAD

=======
>>>>>>> 58330909
     rowClicked (link) {
       var subtitle = ""
       if(link.metadata.link_name !== undefined && link.metadata.link_name.length !== 0){
         subtitle = link.metadata.link_name
       }
       else{
         subtitle = link.id
         if(subtitle.length > 16) subtitle=subtitle.substr(0,16) + "..."         
         
       }
       var content = {
                      "component": 'kytos-topology-k-info-panel-link_info',
                      
                      "icon": "home",
                      "title": "Link Details",
                      "subtitle": subtitle,
                      "content": link,
       }
       this.$kytos.$emit("showInfoPanel", content)
     },
     get_enabled_value() {
       this.next_state = this.metadata.enabled == 'true'? 'Disable' : 'Enable'
     },
     msg_state_success(data){
       let notification = {
         title: 'Switch ' + this.next_state + 'd: Succeed',
         description: 'The switch ' + this.metadata.dpid + ' was ' + this.next_state.toLowerCase() + 'd.',
         icon: 'gear',
       }
       this.next_state = this.next_state == 'Enable'? 'Disable' : 'Enable'
       this.content['enabled'] = this.next_state == 'Enable'? 'false' : 'true'
       this.metadata['enabled'] = this.content['enabled']
       this.$kytos.$emit("setNotification", notification)
     },
     msg_state_failure(data){
       let notification = {
         title: 'Switch ' + this.next_state + 'd: Failed',
         description: data.status + ': ' + data.responseJSON.description + '. The switch ' + this.metadata.dpid + ' was not ' + this.next_state.toLowerCase() + 'd.',
         icon: 'gear',
       }
       this.$kytos.$emit("setNotification", notification)
     },
     bt_state_toggle(){
       let request = $.ajax({
                        type:"POST",
                        url: this.$kytos_server_api + "kytos/topology/v3/switches/" + this.metadata.dpid
                              + "/" + this.next_state.toLowerCase(),
                        async: true,});       
       request.done(this.msg_state_success)
       request.fail(this.msg_state_failure)
     },
   },
   mounted () {
     this.update_switch_content()
   },
   watch: {
     content () {
       if (this.content) {
         this.update_switch_content()
       }
     }
   },
 }
</script>

<style>
.link-table {
  color: #ccc;
  max-height: 250px;
  text-align: center;
  margin: 0 auto;
  display: block;
  padding: 0.5em 0 1em 0.3em;
  font-size: .8em;
  height: 190px;
  overflow-x: hidden;
  overflow-y: auto;
}
.link-table table {
  display: table;
  width: 100%;
  table-layout: fixed;
  border-collapse: collapse;
}
.link-table thead {
  font-weight: bold;
  background: #554077;
}
.link-table th {
  padding: 0.6em 0 0.6em 0;
}
.link-table tr {
  color: lightgray;
}
.link-table td {
  padding: 0.6em 0 0.6em 0;
  vertical-align: middle;
  text-overflow: ellipsis;
  overflow: hidden;
  white-space: nowrap;
}
.link-table .header {
  cursor: pointer;
}
.link-table .header-filter th{
  padding: 0 0 0.5em 0;
  background: #554077;
}
.link-table .header-filter input {
  background: lightgray;
  border: 1px solid gray;
  border-radius: 3px;
  font-size: 0.9em;
  margin: 0 0.2em 0 0.2em;
}
.link-table tbody tr:nth-child(even) {
  background: #313131;
}
.link-table tbody tr:hover {
  color: #eee;
  background-color: #666;
  cursor: pointer;
}
.link-table tbody tr.inactive {
  background-color: #600000;
}
.link-table-divisor {
  height: 190px;
}
</style><|MERGE_RESOLUTION|>--- conflicted
+++ resolved
@@ -122,10 +122,6 @@
          self.flows = result[dpid].flows
        })
      },
-<<<<<<< HEAD
-
-=======
->>>>>>> 58330909
      rowClicked (link) {
        var subtitle = ""
        if(link.metadata.link_name !== undefined && link.metadata.link_name.length !== 0){
