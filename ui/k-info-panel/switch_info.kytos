<template>
    <k-accordion>
      <k-button :on_click="bt_state_toggle" :title="next_state"></k-button>
      <k-accordion-item title="Usage Radar" v-if="this.metadata.id">
      <k-switch-radar :dpid="metadata.id" :showGrid="true" :showAxis="true" :showLabels="true" :showLegend="false"></k-switch-radar>
      </k-accordion-item>
      <k-accordion-item title="Basic Details">
          <k-property-panel>
              <k-property-panel-item :name="key" :value="value" :key="key" v-if="content" v-for="(value, key) in this.metadata"></k-property-panel-item>
          </k-property-panel>
      </k-accordion-item>
      <k-accordion-item title="Custom Properties" v-if="this.custom_properties">
          <k-property-panel>
              <k-property-panel-item :name="key" :value="value" v-if="content" :key="key" v-for="(value, key) in this.custom_properties"></k-property-panel-item>
          </k-property-panel>
      </k-accordion-item>
      <k-accordion-item title="Interfaces" v-if="this.interfaces">
         <k-interface :interface_id="interface.id" :name="interface.name" :port_number="interface.port_number" :mac="interface.mac" :speed="interface.speed" :key="interface.name" v-for="interface in this.interfaces"></k-interface>
      </k-accordion-item>
      <k-accordion-item title="Flows" v-if="this.flows">
         <k-flow :content="flow" :key="flow.id" v-for="flow in this.flows"></k-flow>
      </k-accordion-item>
      <k-accordion-item title="Metadata" v-if="this.metadata_items.length !== 0">
         <div class="metadata_table">
            <table>
              <thead>
                <tr>
                  <th>Key</th>
                  <th>Value</th>  
                </tr>
              </thead>
              <tbody>
                <tr v-for="(value, key) in this.metadata_items">
                  <td >{{key}}</td>
                  <td >{{value}}</td>
                </tr>
              </tbody>
            </table>
         </div>
      </k-accordion-item>
    </k-accordion>
</template>

<script>
 module.exports = {
   props: ["content"],
   data () {
     return {
       next_state: '',
       display: false,
<<<<<<< HEAD
       metadata_items: [],
=======
>>>>>>> e2c5c453
       metadata: {'enabled': '',
                  'active': '',
                  'id': '',
                  'name': '',
                  'dpid': '',
                  'connection': '',
                  'ofp_version': '',
                  'manufacturer': '',
                  'serial': '',
                  'hardware': '',
                  'software': '',},
       interfaces: [],
       custom_properties: {},
       flows: []
     }
   },
   methods: {
     update_switch_content () {
       if(this.content === undefined) return
       this.interfaces = this.content.interfaces
       this.custom_properties = this.content.custom_properties
       var self = this
       Object.keys(this.metadata).forEach(function (key) {
         let value = self.content[key]
         self.metadata[key] = String(value)
       });
       this.get_flows()
<<<<<<< HEAD
       this.get_metadata()
=======
       this.get_enabled_value()
>>>>>>> e2c5c453
     },
     get_flows() {
       var dpid = this.metadata.dpid
       var endpoint = this.$kytos_server_api + "kytos/flow_manager/v2/flows/" + dpid
       var self = this
       window.d3.json(endpoint, function(error, result) {
         self.flows = result[dpid].flows
       })
     },
<<<<<<< HEAD
     get_metadata() {
       if(this.content === undefined) return
       this.metadata_items = this.content.metadata
     }
=======
     get_enabled_value() {
       this.next_state = this.metadata.enabled == 'true'? 'Disable' : 'Enable'
     },
     msg_state_success(data){
       let notification = {
         title: 'Switch ' + this.next_state + 'd: Succeed',
         description: 'The switch ' + this.metadata.dpid + ' was ' + this.next_state.toLowerCase() + 'd.',
         icon: 'gear',
       }
       this.next_state = this.next_state == 'Enable'? 'Disable' : 'Enable'
       this.content['enabled'] = this.next_state == 'Enable'? 'false' : 'true'
       this.metadata['enabled'] = this.content['enabled']
       this.$kytos.$emit("setNotification", notification)
     },
     msg_state_failure(data){
       let notification = {
         title: 'Switch ' + this.next_state + 'd: Failed',
         description: data.status + ': ' + data.responseJSON.description + '. The switch ' + this.metadata.dpid + ' was not ' + this.next_state.toLowerCase() + 'd.',
         icon: 'gear',
       }
       this.$kytos.$emit("setNotification", notification)
     },
     bt_state_toggle(){
       let request = $.ajax({
                        type:"POST",
                        url: this.$kytos_server_api + "kytos/topology/v3/switches/" + this.metadata.dpid
                              + "/" + this.next_state.toLowerCase(),
                        async: true,});       
       request.done(this.msg_state_success)
       request.fail(this.msg_state_failure)                        
     },
>>>>>>> e2c5c453
   },
   mounted () {
     this.update_switch_content()
   },
   watch: {
     content () {
       if (this.content) {
         this.update_switch_content()
       }
     }
   }
 }
<<<<<<< HEAD
</script>

<style>
.metadata_table {
  color: #ccc;
  max-height: 250px;
  text-align: center;
  margin: 0 auto;
  display: block;
  padding: 0.5em 0 1em 0.3em;
  font-size: 0.8em;
  overflow-x: hidden;
  overflow-y: auto;
}
.metadata_table table{
  display: table;
  width: 100%;
}
.metadata_table thead{
  font-weight: bold;
  background: #554077;
}
.metadata_table th{
  padding: 0.6em 0 0.6em 0;
}
.metadata_table td{
  vertical-align: middle;
  padding: 0.45em 0 0.45em 0;
  word-break: break-all;
}
.metadata_table tbody tr:nth-child(even) {
  background: #313131;
}
.metadata_table tbody tr:hover {
    color: #eee;
    background-color: #666;
}
</style>
=======
</script>
>>>>>>> e2c5c453
<|MERGE_RESOLUTION|>--- conflicted
+++ resolved
@@ -2,7 +2,7 @@
     <k-accordion>
       <k-button :on_click="bt_state_toggle" :title="next_state"></k-button>
       <k-accordion-item title="Usage Radar" v-if="this.metadata.id">
-      <k-switch-radar :dpid="metadata.id" :showGrid="true" :showAxis="true" :showLabels="true" :showLegend="false"></k-switch-radar>
+        <k-switch-radar :dpid="metadata.id" :showGrid="true" :showAxis="true" :showLabels="true" :showLegend="false"></k-switch-radar>
       </k-accordion-item>
       <k-accordion-item title="Basic Details">
           <k-property-panel>
@@ -48,10 +48,7 @@
      return {
        next_state: '',
        display: false,
-<<<<<<< HEAD
        metadata_items: [],
-=======
->>>>>>> e2c5c453
        metadata: {'enabled': '',
                   'active': '',
                   'id': '',
@@ -65,7 +62,7 @@
                   'software': '',},
        interfaces: [],
        custom_properties: {},
-       flows: []
+       flows: [],
      }
    },
    methods: {
@@ -79,11 +76,8 @@
          self.metadata[key] = String(value)
        });
        this.get_flows()
-<<<<<<< HEAD
        this.get_metadata()
-=======
        this.get_enabled_value()
->>>>>>> e2c5c453
      },
      get_flows() {
        var dpid = this.metadata.dpid
@@ -93,12 +87,10 @@
          self.flows = result[dpid].flows
        })
      },
-<<<<<<< HEAD
      get_metadata() {
        if(this.content === undefined) return
        this.metadata_items = this.content.metadata
-     }
-=======
+     },
      get_enabled_value() {
        this.next_state = this.metadata.enabled == 'true'? 'Disable' : 'Enable'
      },
@@ -130,7 +122,6 @@
        request.done(this.msg_state_success)
        request.fail(this.msg_state_failure)                        
      },
->>>>>>> e2c5c453
    },
    mounted () {
      this.update_switch_content()
@@ -143,7 +134,6 @@
      }
    }
  }
-<<<<<<< HEAD
 </script>
 
 <style>
@@ -181,7 +171,4 @@
     color: #eee;
     background-color: #666;
 }
-</style>
-=======
-</script>
->>>>>>> e2c5c453
+</style>