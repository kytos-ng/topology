<template>
    <k-accordion>
      <k-button :on_click="bt_state_toggle" :title="next_state"></k-button>
      <k-accordion-item title="Usage Radar" v-if="this.metadata.id">
        <k-switch-radar :dpid="metadata.id" :showGrid="true" :showAxis="true" :showLabels="true" :showLegend="false"></k-switch-radar>
      </k-accordion-item>
      <k-accordion-item title="Basic Details">
          <k-property-panel>
              <k-property-panel-item :name="key" :value="value" :key="key" v-if="content" v-for="(value, key) in this.metadata"></k-property-panel-item>
          </k-property-panel>
      </k-accordion-item>
      <k-accordion-item title="Custom Properties" v-if="this.custom_properties">
          <k-property-panel>
              <k-property-panel-item :name="key" :value="value" v-if="content" :key="key" v-for="(value, key) in this.custom_properties"></k-property-panel-item>
          </k-property-panel>
      </k-accordion-item>
      <k-accordion-item title="Interfaces" v-if="this.interfaces">
         <k-interface :interface_id="interface.id" :name="interface.name" :port_number="interface.port_number" :mac="interface.mac" 
                      :speed="interface.speed" :key="interface.name" v-for="interface in this.interfaces">
         </k-interface>
      </k-accordion-item>
      <k-accordion-item title="Flows" v-if="this.flows">
         <k-flow :content="flow" :key="flow.id" v-for="flow in this.flows"></k-flow>
      </k-accordion-item>
<<<<<<< HEAD
      <k-accordion-item title="Metadata" v-if="this.metadata_items.length !== 0">
         <div class="metadata_table">
            <table>
              <thead>
                <tr>
                  <th>Key</th>
                  <th>Value</th>  
                </tr>
              </thead>
              <tbody>
                <tr v-for="(value, key) in this.metadata_items">
                  <td >{{key}}</td>
                  <td >{{value}}</td>
                </tr>
              </tbody>
            </table>
         </div>
=======
      <k-accordion-item title="Links" v-if="this.table_link_body.length > 0">
        <div class="link-table">
          <table id="link-table-id">
            <thead>
              <tr v-for="header in this.table_link_header">
                <th>{{header}}</th>
              </tr>
            </thead>
            <tbody>
              <tr v-for="link in this.table_link_body"
                @click="rowClicked(link)">
                <td v-if="link.metadata.link_name !== undefined && link.metadata.link_name.length !== 0">{{link.metadata.link_name}}</td>
                <td v-else>{{link.id}}</td>
              </tr>
            </tbody>
          </table>
        </div>
>>>>>>> 58330909
      </k-accordion-item>
    </k-accordion>
</template>

<script>
 module.exports = {
   props: ["content"],
   data () {
     return {
       table_link_header: ['Links'],
       table_link_body: [],
       next_state: '',
       display: false,
       metadata_items: [],
       metadata: {'enabled': '',
                  'active': '',
                  'id': '',
                  'name': '',
                  'dpid': '',
                  'connection': '',
                  'ofp_version': '',
                  'manufacturer': '',
                  'serial': '',
                  'hardware': '',
                  'software': '',},
       interfaces: [],
       custom_properties: {},
       flows: [],
<<<<<<< HEAD
=======
       links: [],
       headers: ['Links'],
>>>>>>> 58330909
     }
   },
   methods: {
     update_switch_content () {
       if(this.content === undefined) return
       this.interfaces = this.content.interfaces
       
       this.custom_properties = this.content.custom_properties
       var self = this
       Object.keys(this.metadata).forEach(function (key) {
         let value = self.content[key]
         self.metadata[key] = String(value)
       });
       this.get_flows()
<<<<<<< HEAD
       this.get_metadata()
=======
       this.get_links()
>>>>>>> 58330909
       this.get_enabled_value()
     },
     get_links_success(data){
       this.links = data['topology']['links']
       this.table_link_body = []
       var id = ""
       for (interface in this.interfaces){
         id = this.interfaces[interface].link
  
         if (id != ""){
          this.table_link_body.push(this.links[id])
         }
       }
     },
     get_links_failure(data){
       let notification = {
         icon: 'gear',
         title: 'Could not reach links data (' + data.status + '):',
         description: data.responseJSON.description,
       }
       this.$kytos.$emit("setNotification", notification);
     },
     get_links(){
       var self = this
       let request = $.ajax({
                      async: true,
                      dataType: "json",
                      url: this.$kytos_server_api + "kytos/topology/v3/",})
       request.done(this.get_links_success)
       request.fail(this.get_links_failure)
     },
     get_flows() {
       var dpid = this.metadata.dpid
       var endpoint = this.$kytos_server_api + "kytos/flow_manager/v2/flows/" + dpid
       var self = this
       window.d3.json(endpoint, function(error, result) {
         self.flows = result[dpid].flows
       })
     },
<<<<<<< HEAD
     get_metadata() {
       if(this.content === undefined) return
       this.metadata_items = this.content.metadata
=======
     rowClicked (link) {
       var subtitle = ""
       if(link.metadata.link_name !== undefined && link.metadata.link_name.length !== 0){
         subtitle = link.metadata.link_name
       }
       else{
         subtitle = link.id
         if(subtitle.length > 16) subtitle=subtitle.substr(0,16) + "..."         
         
       }
       var content = {
                      "component": 'kytos-topology-k-info-panel-link_info',
                      
                      "icon": "home",
                      "title": "Link Details",
                      "subtitle": subtitle,
                      "content": link,
       }
       this.$kytos.$emit("showInfoPanel", content)
>>>>>>> 58330909
     },
     get_enabled_value() {
       this.next_state = this.metadata.enabled == 'true'? 'Disable' : 'Enable'
     },
     msg_state_success(data){
       let notification = {
         title: 'Switch ' + this.next_state + 'd: Succeed',
         description: 'The switch ' + this.metadata.dpid + ' was ' + this.next_state.toLowerCase() + 'd.',
         icon: 'gear',
       }
       this.next_state = this.next_state == 'Enable'? 'Disable' : 'Enable'
       this.content['enabled'] = this.next_state == 'Enable'? 'false' : 'true'
       this.metadata['enabled'] = this.content['enabled']
       this.$kytos.$emit("setNotification", notification)
     },
     msg_state_failure(data){
       let notification = {
         title: 'Switch ' + this.next_state + 'd: Failed',
         description: data.status + ': ' + data.responseJSON.description + '. The switch ' + this.metadata.dpid + ' was not ' + this.next_state.toLowerCase() + 'd.',
         icon: 'gear',
       }
       this.$kytos.$emit("setNotification", notification)
     },
     bt_state_toggle(){
       let request = $.ajax({
                        type:"POST",
                        url: this.$kytos_server_api + "kytos/topology/v3/switches/" + this.metadata.dpid
                              + "/" + this.next_state.toLowerCase(),
                        async: true,});       
       request.done(this.msg_state_success)
       request.fail(this.msg_state_failure)
     },
   },
   mounted () {
     this.update_switch_content()
   },
   watch: {
     content () {
       if (this.content) {
         this.update_switch_content()
       }
     }
   },
 }
</script>

<style>
<<<<<<< HEAD
.metadata_table {
=======
.link-table {
>>>>>>> 58330909
  color: #ccc;
  max-height: 250px;
  text-align: center;
  margin: 0 auto;
  display: block;
  padding: 0.5em 0 1em 0.3em;
<<<<<<< HEAD
  font-size: 0.8em;
  overflow-x: hidden;
  overflow-y: auto;
}
.metadata_table table{
  display: table;
  width: 100%;
}
.metadata_table thead{
  font-weight: bold;
  background: #554077;
}
.metadata_table th{
  padding: 0.6em 0 0.6em 0;
}
.metadata_table td{
  vertical-align: middle;
  padding: 0.45em 0 0.45em 0;
  word-break: break-all;
}
.metadata_table tbody tr:nth-child(even) {
  background: #313131;
}
.metadata_table tbody tr:hover {
    color: #eee;
    background-color: #666;
=======
  font-size: .8em;
  height: 190px;
  overflow-x: hidden;
  overflow-y: auto;
}
.link-table table {
  display: table;
  width: 100%;
  table-layout: fixed;
  border-collapse: collapse;
}
.link-table thead {
  font-weight: bold;
  background: #554077;
}
.link-table th {
  padding: 0.6em 0 0.6em 0;
}
.link-table tr {
  color: lightgray;
}
.link-table td {
  padding: 0.6em 0 0.6em 0;
  vertical-align: middle;
  text-overflow: ellipsis;
  overflow: hidden;
  white-space: nowrap;
}
.link-table .header {
  cursor: pointer;
}
.link-table .header-filter th{
  padding: 0 0 0.5em 0;
  background: #554077;
}
.link-table .header-filter input {
  background: lightgray;
  border: 1px solid gray;
  border-radius: 3px;
  font-size: 0.9em;
  margin: 0 0.2em 0 0.2em;
}
.link-table tbody tr:nth-child(even) {
  background: #313131;
}
.link-table tbody tr:hover {
  color: #eee;
  background-color: #666;
  cursor: pointer;
}
.link-table tbody tr.inactive {
  background-color: #600000;
}
.link-table-divisor {
  height: 190px;
>>>>>>> 58330909
}
</style><|MERGE_RESOLUTION|>--- conflicted
+++ resolved
@@ -22,7 +22,6 @@
       <k-accordion-item title="Flows" v-if="this.flows">
          <k-flow :content="flow" :key="flow.id" v-for="flow in this.flows"></k-flow>
       </k-accordion-item>
-<<<<<<< HEAD
       <k-accordion-item title="Metadata" v-if="this.metadata_items.length !== 0">
          <div class="metadata_table">
             <table>
@@ -40,7 +39,7 @@
               </tbody>
             </table>
          </div>
-=======
+      </k-accordion-item>
       <k-accordion-item title="Links" v-if="this.table_link_body.length > 0">
         <div class="link-table">
           <table id="link-table-id">
@@ -58,7 +57,6 @@
             </tbody>
           </table>
         </div>
->>>>>>> 58330909
       </k-accordion-item>
     </k-accordion>
 </template>
@@ -87,11 +85,8 @@
        interfaces: [],
        custom_properties: {},
        flows: [],
-<<<<<<< HEAD
-=======
        links: [],
        headers: ['Links'],
->>>>>>> 58330909
      }
    },
    methods: {
@@ -106,11 +101,8 @@
          self.metadata[key] = String(value)
        });
        this.get_flows()
-<<<<<<< HEAD
        this.get_metadata()
-=======
        this.get_links()
->>>>>>> 58330909
        this.get_enabled_value()
      },
      get_links_success(data){
@@ -150,11 +142,10 @@
          self.flows = result[dpid].flows
        })
      },
-<<<<<<< HEAD
      get_metadata() {
        if(this.content === undefined) return
        this.metadata_items = this.content.metadata
-=======
+     },
      rowClicked (link) {
        var subtitle = ""
        if(link.metadata.link_name !== undefined && link.metadata.link_name.length !== 0){
@@ -174,7 +165,6 @@
                       "content": link,
        }
        this.$kytos.$emit("showInfoPanel", content)
->>>>>>> 58330909
      },
      get_enabled_value() {
        this.next_state = this.metadata.enabled == 'true'? 'Disable' : 'Enable'
@@ -222,18 +212,13 @@
 </script>
 
 <style>
-<<<<<<< HEAD
 .metadata_table {
-=======
-.link-table {
->>>>>>> 58330909
   color: #ccc;
   max-height: 250px;
   text-align: center;
   margin: 0 auto;
   display: block;
   padding: 0.5em 0 1em 0.3em;
-<<<<<<< HEAD
   font-size: 0.8em;
   overflow-x: hidden;
   overflow-y: auto;
@@ -260,7 +245,14 @@
 .metadata_table tbody tr:hover {
     color: #eee;
     background-color: #666;
-=======
+}
+.link-table {
+  color: #ccc;
+  max-height: 250px;
+  text-align: center;
+  margin: 0 auto;
+  display: block;
+  padding: 0.5em 0 1em 0.3em;
   font-size: .8em;
   height: 190px;
   overflow-x: hidden;
@@ -316,6 +308,5 @@
 }
 .link-table-divisor {
   height: 190px;
->>>>>>> 58330909
 }
 </style>