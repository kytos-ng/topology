<template>
    <k-accordion>
      <k-button :on_click="bt_state_toggle" :title="next_state"></k-button>
      <k-accordion-item title="Usage Radar" v-if="this.metadata.id">
        <k-switch-radar :dpid="metadata.id" :showGrid="true" :showAxis="true" :showLabels="true" :showLegend="false"></k-switch-radar>
      </k-accordion-item>
      <k-accordion-item title="Basic Details">
          <k-property-panel>
              <k-property-panel-item :name="key" :value="value" :key="key" v-if="content" v-for="(value, key) in this.metadata"></k-property-panel-item>
          </k-property-panel>
      </k-accordion-item>
      <k-accordion-item title="Custom Properties" v-if="this.custom_properties">
          <k-property-panel>
              <k-property-panel-item :name="key" :value="value" v-if="content" :key="key" v-for="(value, key) in this.custom_properties"></k-property-panel-item>
          </k-property-panel>
      </k-accordion-item>
      <k-accordion-item title="Interfaces" v-if="this.interfaces">
         <k-interface :interface_id="interface.id" :name="interface.name" :port_number="interface.port_number" :mac="interface.mac" 
                      :speed="interface.speed" :key="interface.name" v-for="interface in this.interfaces">
         </k-interface>
      </k-accordion-item>
      <k-accordion-item title="Flows" v-if="this.flows">
         <k-flow :content="flow" :key="flow.id" v-for="flow in this.flows"></k-flow>
      </k-accordion-item>
      <k-accordion-item title="Metadata" v-if="this.metadata_items.length !== 0">
         <div class="metadata_table">
            <table>
              <thead>
                <tr>
                  <th>Key</th>
                  <th>Value</th>  
                </tr>
              </thead>
              <tbody>
                <tr v-for="(value, key) in this.metadata_items">
                  <td >{{key}}</td>
                  <td >{{value}}</td>
                </tr>
              </tbody>
            </table>
         </div>
      </k-accordion-item>
      <k-accordion-item title="Links" v-if="this.table_link_body.length > 0">
        <div class="link-table">
          <table id="link-table-id">
            <thead>
              <tr v-for="header in this.table_link_header">
                <th>{{header}}</th>
              </tr>
            </thead>
            <tbody>
              <tr v-for="link in this.table_link_body"
                @click="rowClicked(link)">
                <td v-if="link.metadata.link_name !== undefined && link.metadata.link_name.length !== 0">{{link.metadata.link_name}}</td>
                <td v-else>{{link.id}}</td>
              </tr>
            </tbody>
          </table>
        </div>
      </k-accordion-item>            
      <k-accordion-item title="Metadata actions"> 
         <k-textarea title="Add metadata" icon="arrow-right" placeholder='Eg. {"node_name": "some_name", "address": "some_address"}' :value.sync="to_add"></k-textarea>
         <div class="metadata_container">
              <k-button title="Add metadata" :on_click="bt_add_metadata"></k-button>
         </div>
         <k-input title="Delete metadata" icon="arrow-right" placeholder="Eg. node_name" :value.sync="to_delete"></k-input>
         <div class="metadata_container">
              <k-button title="Remove metadata" :on_click="bt_rmv_metadata"></k-button>
         </div>
      </k-accordion-item>
    </k-accordion>
</template>

<script>
 module.exports = {
   props: ["content"],
   data () {
     return {
       table_link_header: ['Links'],
       table_link_body: [],
       next_state: '',
       display: false,
<<<<<<< HEAD
       metadata_items: [],
=======
       to_add: '',
       to_delete: '',
>>>>>>> 647b36cf
       metadata: {'enabled': '',
                  'active': '',
                  'id': '',
                  'name': '',
                  'dpid': '',
                  'connection': '',
                  'ofp_version': '',
                  'manufacturer': '',
                  'serial': '',
                  'hardware': '',
                  'software': '',},
       interfaces: [],
       custom_properties: {},
       flows: [],
       links: [],
       headers: ['Links'],
     }
   },
   methods: {
     update_switch_content () {
       if(this.content === undefined) return
       this.interfaces = this.content.interfaces
       
       this.custom_properties = this.content.custom_properties
       var self = this
       Object.keys(this.metadata).forEach(function (key) {
         let value = self.content[key]
         self.metadata[key] = String(value)
       });
       this.get_flows()
       this.get_metadata()
       this.get_links()
       this.get_enabled_value()
     },
     get_links_success(data){
       this.links = data['topology']['links']
       this.table_link_body = []
       var id = ""
       for (interface in this.interfaces){
         id = this.interfaces[interface].link
  
         if (id != ""){
          this.table_link_body.push(this.links[id])
         }
       }
     },
     get_links_failure(data){
       let notification = {
         icon: 'gear',
         title: 'Could not reach links data (' + data.status + '):',
         description: data.responseJSON.description,
       }
       this.$kytos.$emit("setNotification", notification);
     },
     get_links(){
       var self = this
       let request = $.ajax({
                      async: true,
                      dataType: "json",
                      url: this.$kytos_server_api + "kytos/topology/v3/",})
       request.done(this.get_links_success)
       request.fail(this.get_links_failure)
     },
     get_flows() {
       var dpid = this.metadata.dpid
       var endpoint = this.$kytos_server_api + "kytos/flow_manager/v2/flows/" + dpid
       var self = this
       window.d3.json(endpoint, function(error, result) {
         self.flows = result[dpid].flows
       })
     },
<<<<<<< HEAD
     get_metadata() {
       if(this.content === undefined) return
       this.metadata_items = this.content.metadata
=======
     bt_add_metadata() {
       var _this = this
       let request = $.ajax({
                        type: "POST",
                        url: this.$kytos_server_api + "kytos/topology/v3/switches/" + this.metadata.dpid
                              + "/metadata",
                        async: true,
                        data: this.to_add,
                        dataType: "json",
                        contentType: "application/json; charset=utf-8",
       });
       request.done(function() {
         let notification = {
              icon: 'gear',
              title: 'Add metadata: Success',
              description: '"' + _this.to_add + '" was added to the metadata. Switch: ' + _this.metadata.id,
         }
         _this.$kytos.$emit("setNotification", notification)
         let temp = JSON.parse(_this.to_add)
         for (key in temp){
           _this.content.metadata[key] = temp[key]
         }
         _this.to_add = ''
       });
       request.fail(function(data) {
         let notification = {
              icon: 'gear',
              title: 'Add metadata: Failure',
              description: data.status + ': ' + data.responseJSON.description + ' "' + _this.to_add + '" was not added to the metadata. Switch: ' + _this.metadata.id,
         }
         _this.$kytos.$emit("setNotification", notification)
       });
     },
     bt_rmv_metadata() {
       var _this = this
       let request = $.ajax({
                        type: "DELETE",
                        url: this.$kytos_server_api + "kytos/topology/v3/switches/" + this.metadata.dpid
                              + "/metadata/" + this.to_delete,
                        async: true,
       });
       request.done(function() {
         let notification = {
              icon: 'gear',
              title: 'Delete metadata: Success',
              description: '"' + _this.to_delete + '" was deleted from the metadata. Switch: ' + _this.metadata.id,
         }
         _this.$kytos.$emit("setNotification", notification)
         delete _this.content.metadata[_this.to_delete]
         _this.to_delete = ''
       });
       request.fail(function(data) {
         let notification = {
              icon: 'gear',
              title: 'Delete metadata: Failure',
              description: data.status + ': ' + data.responseJSON.description + ' "' + _this.to_delete + '" was not deleted from the metadata. Switch: ' + _this.metadata.id,
         }
         _this.$kytos.$emit("setNotification", notification)
       });
>>>>>>> 647b36cf
     },
     rowClicked (link) {
       var subtitle = ""
       if(link.metadata.link_name !== undefined && link.metadata.link_name.length !== 0){
         subtitle = link.metadata.link_name
       }
       else{
         subtitle = link.id
         if(subtitle.length > 16) subtitle=subtitle.substr(0,16) + "..."         
         
       }
       var content = {
                      "component": 'kytos-topology-k-info-panel-link_info',
                      
                      "icon": "home",
                      "title": "Link Details",
                      "subtitle": subtitle,
                      "content": link,
       }
       this.$kytos.$emit("showInfoPanel", content)
     },
     get_enabled_value() {
       this.next_state = this.metadata.enabled == 'true'? 'Disable' : 'Enable'
     },
     msg_state_success(data){
       let notification = {
         title: 'Switch ' + this.next_state + 'd: Succeed',
         description: 'The switch ' + this.metadata.dpid + ' was ' + this.next_state.toLowerCase() + 'd.',
         icon: 'gear',
       }
       this.next_state = this.next_state == 'Enable'? 'Disable' : 'Enable'
       this.content['enabled'] = this.next_state == 'Enable'? 'false' : 'true'
       this.metadata['enabled'] = this.content['enabled']
       this.$kytos.$emit("setNotification", notification)
     },
     msg_state_failure(data){
       let notification = {
         title: 'Switch ' + this.next_state + 'd: Failed',
         description: data.status + ': ' + data.responseJSON.description + '. The switch ' + this.metadata.dpid + ' was not ' + this.next_state.toLowerCase() + 'd.',
         icon: 'gear',
       }
       this.$kytos.$emit("setNotification", notification)
     },
     bt_state_toggle(){
       let request = $.ajax({
                        type:"POST",
                        url: this.$kytos_server_api + "kytos/topology/v3/switches/" + this.metadata.dpid
                              + "/" + this.next_state.toLowerCase(),
                        async: true,});       
       request.done(this.msg_state_success)
       request.fail(this.msg_state_failure)
     },
   },
   mounted () {
     this.update_switch_content()
   },
   watch: {
     content () {
       if (this.content) {
         this.update_switch_content()
       }
     }
   },
 }
</script>
<style>
<<<<<<< HEAD
.metadata_table {
  color: #ccc;
  max-height: 250px;
  text-align: center;
  margin: 0 auto;
  display: block;
  padding: 0.5em 0 1em 0.3em;
  font-size: 0.8em;
  overflow-x: hidden;
  overflow-y: auto;
}
.metadata_table table{
  display: table;
  width: 100%;
}
.metadata_table thead{
  font-weight: bold;
  background: #554077;
}
.metadata_table th{
  padding: 0.6em 0 0.6em 0;
}
.metadata_table td{
  vertical-align: middle;
  padding: 0.45em 0 0.45em 0;
  word-break: break-all;
}
.metadata_table tbody tr:nth-child(even) {
  background: #313131;
}
.metadata_table tbody tr:hover {
    color: #eee;
    background-color: #666;
=======
.metadata_container {
  width: 100%;
  display: flex;
  justify-content: center;
}
.metadata_container .k-button{
  width: 150px;
>>>>>>> 647b36cf
}
.link-table {
  color: #ccc;
  max-height: 250px;
  text-align: center;
  margin: 0 auto;
  display: block;
  padding: 0.5em 0 1em 0.3em;
  font-size: .8em;
  height: 190px;
  overflow-x: hidden;
  overflow-y: auto;
}
.link-table table {
  display: table;
  width: 100%;
  table-layout: fixed;
  border-collapse: collapse;
}
.link-table thead {
  font-weight: bold;
  background: #554077;
}
.link-table th {
  padding: 0.6em 0 0.6em 0;
}
.link-table tr {
  color: lightgray;
}
.link-table td {
  padding: 0.6em 0 0.6em 0;
  vertical-align: middle;
  text-overflow: ellipsis;
  overflow: hidden;
  white-space: nowrap;
}
.link-table .header {
  cursor: pointer;
}
.link-table .header-filter th{
  padding: 0 0 0.5em 0;
  background: #554077;
}
.link-table .header-filter input {
  background: lightgray;
  border: 1px solid gray;
  border-radius: 3px;
  font-size: 0.9em;
  margin: 0 0.2em 0 0.2em;
}
.link-table tbody tr:nth-child(even) {
  background: #313131;
}
.link-table tbody tr:hover {
  color: #eee;
  background-color: #666;
  cursor: pointer;
}
.link-table tbody tr.inactive {
  background-color: #600000;
}
.link-table-divisor {
  height: 190px;
}
</style><|MERGE_RESOLUTION|>--- conflicted
+++ resolved
@@ -80,12 +80,9 @@
        table_link_body: [],
        next_state: '',
        display: false,
-<<<<<<< HEAD
        metadata_items: [],
-=======
        to_add: '',
        to_delete: '',
->>>>>>> 647b36cf
        metadata: {'enabled': '',
                   'active': '',
                   'id': '',
@@ -157,11 +154,10 @@
          self.flows = result[dpid].flows
        })
      },
-<<<<<<< HEAD
      get_metadata() {
        if(this.content === undefined) return
        this.metadata_items = this.content.metadata
-=======
+     },
      bt_add_metadata() {
        var _this = this
        let request = $.ajax({
@@ -221,7 +217,6 @@
          }
          _this.$kytos.$emit("setNotification", notification)
        });
->>>>>>> 647b36cf
      },
      rowClicked (link) {
        var subtitle = ""
@@ -288,7 +283,6 @@
  }
 </script>
 <style>
-<<<<<<< HEAD
 .metadata_table {
   color: #ccc;
   max-height: 250px;
@@ -322,7 +316,6 @@
 .metadata_table tbody tr:hover {
     color: #eee;
     background-color: #666;
-=======
 .metadata_container {
   width: 100%;
   display: flex;
@@ -330,7 +323,6 @@
 }
 .metadata_container .k-button{
   width: 150px;
->>>>>>> 647b36cf
 }
 .link-table {
   color: #ccc;
