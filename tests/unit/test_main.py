"""Module to test the main napp file."""
<<<<<<< HEAD
import time
=======
import json
>>>>>>> 5fbef434
from unittest import TestCase
from unittest.mock import MagicMock, create_autospec, patch

from kytos.core.switch import Switch
from kytos.core.interface import Interface
from kytos.core.link import Link


from tests.unit.helpers import (get_controller_mock, get_napp_urls,
                                get_app_test_client)


class TestMain(TestCase):
    """Test the Main class."""

    def setUp(self):
        """Execute steps before each tests.

        Set the server_name_url_url from kytos/topology
        """
        self.server_name_url = 'http://localhost:8181/api/kytos/topology'

        patch('kytos.core.helpers.run_on_thread', lambda x: x).start()
        from napps.kytos.topology.main import Main
        self.addCleanup(patch.stopall)

        self.napp = Main(get_controller_mock())

    def test_get_event_listeners(self):
        """Verify all event listeners registered."""
        expected_events = ['kytos/core.shutdown',
                           'kytos/core.shutdown.kytos/topology',
                           '.*.interface.is.nni',
                           '.*.connection.lost',
                           '.*.switch.interface.created',
                           '.*.switch.interface.deleted',
                           '.*.switch.interface.link_down',
                           '.*.switch.interface.link_up',
                           '.*.switch.(new|reconnected)',
                           '.*.switch.port.created',
                           'kytos/topology.*.metadata.*']
        actual_events = self.napp.listeners()
        self.assertEqual(expected_events, actual_events)

    def test_verify_api_urls(self):
        """Verify all APIs registered."""
        expected_urls = [
         ({}, {'GET', 'OPTIONS', 'HEAD'}, '/api/kytos/topology/v3/interfaces'),
         ({}, {'GET', 'OPTIONS', 'HEAD'}, '/api/kytos/topology/v3/switches'),
         ({}, {'GET', 'OPTIONS', 'HEAD'}, '/api/kytos/topology/v3/links'),
         ({}, {'GET', 'OPTIONS', 'HEAD'}, '/api/kytos/topology/v3/'),
         ({'dpid': '[dpid]'}, {'POST', 'OPTIONS'},
          '/api/kytos/topology/v3/interfaces/switch/<dpid>/disable'),
         ({'dpid': '[dpid]'}, {'POST', 'OPTIONS'},
          '/api/kytos/topology/v3/interfaces/switch/<dpid>/enable'),
         ({'key': '[key]', 'interface_id': '[interface_id]'},
          {'OPTIONS', 'DELETE'},
          '/api/kytos/topology/v3/interfaces/<interface_id>/metadata/<key>'),
         ({'interface_id': '[interface_id]'}, {'POST', 'OPTIONS'},
          '/api/kytos/topology/v3/interfaces/<interface_id>/metadata'),
         ({'interface_id': '[interface_id]'}, {'GET', 'OPTIONS', 'HEAD'},
          '/api/kytos/topology/v3/interfaces/<interface_id>/metadata'),
         ({'interface_disable_id': '[interface_disable_id]'},
          {'POST', 'OPTIONS'},
          '/api/kytos/topology/v3/interfaces/<interface_disable_id>/disable'),
         ({'interface_enable_id': '[interface_enable_id]'},
          {'POST', 'OPTIONS'},
          '/api/kytos/topology/v3/interfaces/<interface_enable_id>/enable'),
         ({'dpid': '[dpid]', 'key': '[key]'}, {'OPTIONS', 'DELETE'},
          '/api/kytos/topology/v3/switches/<dpid>/metadata/<key>'),
         ({'dpid': '[dpid]'}, {'POST', 'OPTIONS'},
          '/api/kytos/topology/v3/switches/<dpid>/metadata'),
         ({'dpid': '[dpid]'}, {'GET', 'OPTIONS', 'HEAD'},
          '/api/kytos/topology/v3/switches/<dpid>/metadata'),
         ({'dpid': '[dpid]'}, {'POST', 'OPTIONS'},
          '/api/kytos/topology/v3/switches/<dpid>/disable'),
         ({'dpid': '[dpid]'}, {'POST', 'OPTIONS'},
          '/api/kytos/topology/v3/switches/<dpid>/enable'),
         ({'link_id': '[link_id]', 'key': '[key]'}, {'OPTIONS', 'DELETE'},
          '/api/kytos/topology/v3/links/<link_id>/metadata/<key>'),
         ({'link_id': '[link_id]'}, {'POST', 'OPTIONS'},
          '/api/kytos/topology/v3/links/<link_id>/metadata'),
         ({'link_id': '[link_id]'}, {'GET', 'OPTIONS', 'HEAD'},
          '/api/kytos/topology/v3/links/<link_id>/metadata'),
         ({'link_id': '[link_id]'}, {'POST', 'OPTIONS'},
          '/api/kytos/topology/v3/links/<link_id>/disable'),
         ({'link_id': '[link_id]'}, {'POST', 'OPTIONS'},
          '/api/kytos/topology/v3/links/<link_id>/enable')]

        urls = get_napp_urls(self.napp)
        self.assertEqual(expected_urls, urls)

    def test_enable_interfaces(self):
        """Test enable_interfaces."""
        mock_switch = create_autospec(Switch)
        mock_interface_1 = create_autospec(Interface)
        mock_interface_2 = create_autospec(Interface)
        mock_switch.interfaces = {1: mock_interface_1, 2: mock_interface_2}
        self.napp.controller.switches = {'00:00:00:00:00:00:00:01':
                                         mock_switch}
        api = get_app_test_client(self.napp)
        expected_success = 'Operation successful'

        interface_id = '00:00:00:00:00:00:00:01:1'
        url = f'{self.server_name_url}/v3/interfaces/{interface_id}/enable'
        response = api.post(url)
        self.assertEqual(response.status_code, 200, response.data)
        self.assertEqual(expected_success, json.loads(response.data))
        self.assertEqual(mock_interface_1.enable.call_count, 1)
        self.assertEqual(mock_interface_2.enable.call_count, 0)

        dpid = '00:00:00:00:00:00:00:01'
        mock_interface_1.enable.call_count = 0
        mock_interface_2.enable.call_count = 0
        url = f'{self.server_name_url}/v3/interfaces/switch/{dpid}/enable'
        response = api.post(url)
        self.assertEqual(response.status_code, 200, response.data)
        self.assertEqual(expected_success, json.loads(response.data))
        self.assertEqual(mock_interface_1.enable.call_count, 1)
        self.assertEqual(mock_interface_2.enable.call_count, 1)

        # test interface not found
        interface_id = '00:00:00:00:00:00:00:01:3'
        mock_interface_1.enable.call_count = 0
        mock_interface_2.enable.call_count = 0
        url = f'{self.server_name_url}/v3/interfaces/{interface_id}/enable'
        response = api.post(url)
        self.assertEqual(response.status_code, 409, response.data)
        self.assertEqual(mock_interface_1.enable.call_count, 0)
        self.assertEqual(mock_interface_2.enable.call_count, 0)

        # test switch not found
        dpid = '00:00:00:00:00:00:00:02'
        expected_fail = f"Switch not found: '{dpid}'"
        url = f'{self.server_name_url}/v3/interfaces/switch/{dpid}/enable'
        response = api.post(url)
        self.assertEqual(response.status_code, 404, response.data)
        self.assertEqual(expected_fail, json.loads(response.data))
        self.assertEqual(mock_interface_1.enable.call_count, 0)
        self.assertEqual(mock_interface_2.enable.call_count, 0)

    def test_disable_interfaces(self):
        """Test disable_interfaces."""
        interface_id = '00:00:00:00:00:00:00:01:1'
        dpid = '00:00:00:00:00:00:00:01'
        expected = 'Operation successful'
        mock_switch = create_autospec(Switch)
        mock_interface_1 = create_autospec(Interface)
        mock_interface_2 = create_autospec(Interface)
        mock_switch.interfaces = {1: mock_interface_1, 2: mock_interface_2}
        self.napp.controller.switches = {'00:00:00:00:00:00:00:01':
                                         mock_switch}
        api = get_app_test_client(self.napp)

        url = f'{self.server_name_url}/v3/interfaces/{interface_id}/disable'
        response = api.post(url)
        self.assertEqual(response.status_code, 200, response.data)
        self.assertEqual(expected, json.loads(response.data))
        self.assertEqual(mock_interface_1.disable.call_count, 1)
        self.assertEqual(mock_interface_2.disable.call_count, 0)

        mock_interface_1.disable.call_count = 0
        mock_interface_2.disable.call_count = 0
        url = f'{self.server_name_url}/v3/interfaces/switch/{dpid}/disable'
        response = api.post(url)
        self.assertEqual(response.status_code, 200, response.data)
        self.assertEqual(expected, json.loads(response.data))
        self.assertEqual(mock_interface_1.disable.call_count, 1)
        self.assertEqual(mock_interface_2.disable.call_count, 1)

        # test interface not found
        interface_id = '00:00:00:00:00:00:00:01:3'
        mock_interface_1.disable.call_count = 0
        mock_interface_2.disable.call_count = 0
        url = f'{self.server_name_url}/v3/interfaces/{interface_id}/disable'
        response = api.post(url)
        self.assertEqual(response.status_code, 409, response.data)
        self.assertEqual(mock_interface_1.disable.call_count, 0)
        self.assertEqual(mock_interface_2.disable.call_count, 0)

        # test switch not found
        dpid = '00:00:00:00:00:00:00:02'
        expected_fail = f"Switch not found: '{dpid}'"
        url = f'{self.server_name_url}/v3/interfaces/switch/{dpid}/disable'
        response = api.post(url)
        self.assertEqual(response.status_code, 404, response.data)
        self.assertEqual(expected_fail, json.loads(response.data))
        self.assertEqual(mock_interface_1.disable.call_count, 0)
        self.assertEqual(mock_interface_2.disable.call_count, 0)

    @patch('napps.kytos.topology.main.Main.notify_topology_update')
    @patch('napps.kytos.topology.main.Main.update_instance_metadata')
    def test_handle_new_switch(self, *args):
        """Test handle_new_switch."""
        (mock_instance_metadata, mock_notify_topology_update) = args
        mock_event = MagicMock()
        mock_switch = create_autospec(Switch)
        mock_event.content['switch'] = mock_switch
        self.napp.handle_new_switch(mock_event)
        mock_notify_topology_update.assert_called()
        mock_instance_metadata.assert_called()

    @patch('napps.kytos.topology.main.Main.notify_topology_update')
    def test_handle_connection_lost(self, mock_notify_topology_update):
        """Test handle connection_lost."""
        mock_event = MagicMock()
        mock_switch = create_autospec(Switch)
        mock_switch.return_value = True
        mock_event.content['source'] = mock_switch
        self.napp.handle_connection_lost(mock_event)
        mock_notify_topology_update.assert_called()

    @patch('napps.kytos.topology.main.Main.notify_topology_update')
    @patch('napps.kytos.topology.main.Main.update_instance_metadata')
    def test_handle_interface_up(self, *args):
        """Test handle_interface_up."""
        (mock_instance_metadata, mock_notify_topology_update) = args
        mock_event = MagicMock()
        mock_interface = create_autospec(Interface)
        mock_event.content['interface'] = mock_interface
        self.napp.handle_interface_up(mock_event)
        mock_notify_topology_update.assert_called()
        mock_instance_metadata.assert_called()

    @patch('napps.kytos.topology.main.Main.handle_interface_up')
    def test_handle_interface_created(self, mock_handle_interface_up):
        """Test handle interface created."""
        mock_event = MagicMock()
        self.napp.handle_interface_created(mock_event)
        mock_handle_interface_up.assert_called()

    @patch('napps.kytos.topology.main.Main.notify_topology_update')
    @patch('napps.kytos.topology.main.Main.handle_interface_link_down')
    def test_handle_interface_down(self, *args):
        """Test handle interface down."""
        (mock_handle_interface_link_down, mock_notify_topology_update) = args
        mock_event = MagicMock()
        mock_interface = create_autospec(Interface)
        mock_event.content['interface'] = mock_interface
        self.napp.handle_interface_down(mock_event)
        mock_handle_interface_link_down.assert_called()
        mock_notify_topology_update.assert_called()

    @patch('napps.kytos.topology.main.Main.handle_interface_down')
    def test_interface_deleted(self, mock_handle_interface_link_down):
        """Test interface deleted."""
        mock_event = MagicMock()
        self.napp.handle_interface_deleted(mock_event)
        mock_handle_interface_link_down.assert_called()

    @patch('napps.kytos.topology.main.Main._get_link_from_interface')
    @patch('napps.kytos.topology.main.Main.notify_topology_update')
    @patch('napps.kytos.topology.main.Main.update_instance_metadata')
    @patch('napps.kytos.topology.main.Main.notify_link_status_change')
    def test_interface_link_up(self, *args):
        """Test interface link_up."""
        (mock_status_change, mock_instance_metadata, mock_topology_update,
         mock_link_from_interface) = args

        now = time.time()
        mock_event = MagicMock()
        mock_interface_a = create_autospec(Interface)
        mock_interface_a.is_active.return_value = False
        mock_interface_b = create_autospec(Interface)
        mock_interface_b.is_active.return_value = True
        mock_link = create_autospec(Link)
        mock_link.get_metadata.return_value = now
        mock_link.is_active.side_effect = [False, True]
        mock_link.endpoint_a = mock_interface_a
        mock_link.endpoint_b = mock_interface_b
        mock_link_from_interface.return_value = mock_link
        content = {'interface': mock_interface_a}
        mock_event.content = content
        self.napp.link_up_timer = 1
        self.napp.handle_interface_link_up(mock_event)
        mock_topology_update.assert_called()
        mock_instance_metadata.assert_called()
        mock_status_change.assert_called()

    @patch('napps.kytos.topology.main.Main._get_link_from_interface')
    @patch('napps.kytos.topology.main.Main.notify_topology_update')
    @patch('napps.kytos.topology.main.Main.notify_link_status_change')
    def test_interface_link_down(self, *args):
        """Test interface link down."""
        (mock_status_change, mock_topology_update,
         mock_link_from_interface) = args

        mock_event = MagicMock()
        mock_interface = create_autospec(Interface)
        mock_link = create_autospec(Link)
        mock_link.is_active.return_value = True
        mock_link_from_interface.return_value = mock_link
        mock_event.content['interface'] = mock_interface
        self.napp.handle_interface_link_down(mock_event)
        mock_topology_update.assert_called()
        mock_status_change.assert_called()

    @patch('napps.kytos.topology.main.Main._get_link_or_create')
    @patch('napps.kytos.topology.main.Main.notify_topology_update')
    def test_add_links(self, *args):
        """Test add_links."""
        (mock_notify_topology_update, mock_get_link_or_create) = args
        mock_event = MagicMock()
        self.napp.add_links(mock_event)
        mock_get_link_or_create.assert_called()
        mock_notify_topology_update.assert_called()

    @patch('napps.kytos.topology.main.KytosEvent')
    @patch('kytos.core.buffers.KytosEventBuffer.put')
    def test_notify_topology_update(self, *args):
        """Test notify_topology_update."""
        (mock_buffers_put, mock_event) = args
        self.napp.notify_topology_update()
        mock_event.assert_called()
        mock_buffers_put.assert_called()

    @patch('napps.kytos.topology.main.KytosEvent')
    @patch('kytos.core.buffers.KytosEventBuffer.put')
    def test_notify_link_status_change(self, *args):
        """Test notify link status change."""
        (mock_buffers_put, mock_event) = args
        mock_link = create_autospec(Link)
        self.napp.notify_link_status_change(mock_link)
        mock_event.assert_called()
        mock_buffers_put.assert_called()

    @patch('napps.kytos.topology.main.KytosEvent')
    @patch('kytos.core.buffers.KytosEventBuffer.put')
    @patch('napps.kytos.topology.main.isinstance')
    def test_notify_metadata_changes(self, *args):
        """Test notify metadata changes."""
        (mock_isinstance, mock_buffers_put, mock_event) = args
        mock_isinstance.return_value = True
        mock_obj = MagicMock()
        mock_action = create_autospec(Switch)
        self.napp.notify_metadata_changes(mock_obj, mock_action)
        mock_event.assert_called()
        mock_isinstance.assert_called()
        mock_buffers_put.assert_called()

    @patch('napps.kytos.topology.main.KytosEvent')
    @patch('kytos.core.buffers.KytosEventBuffer.put')
    def test_notify_port_created(self, *args):
        """Test notify port created."""
        (mock_buffers_put, mock_kytos_event) = args
        mock_event = MagicMock()
        self.napp.notify_port_created(mock_event)
        mock_kytos_event.assert_called()
        mock_buffers_put.assert_called()

    @patch('napps.kytos.topology.main.KytosEvent')
    @patch('kytos.core.buffers.KytosEventBuffer.put')
    def test_verify_storehouse(self, *args):
        """Test verify_storehouse."""
        (mock_buffers_put, mock_kytos_event) = args
        mock_entities = MagicMock()
        self.napp.verify_storehouse(mock_entities)
        mock_buffers_put.assert_called()
        mock_kytos_event.assert_called()<|MERGE_RESOLUTION|>--- conflicted
+++ resolved
@@ -1,9 +1,7 @@
 """Module to test the main napp file."""
-<<<<<<< HEAD
 import time
-=======
 import json
->>>>>>> 5fbef434
+
 from unittest import TestCase
 from unittest.mock import MagicMock, create_autospec, patch
 
